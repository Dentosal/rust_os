--- conflicted
+++ resolved
@@ -9,9 +9,8 @@
 
 ## Current features:
 * Long mode with Rust
-* Text output terminal
+* Text mode terminal
 * Physical memory manager
-<<<<<<< HEAD
 * Paging
 * Basic interrupt support
 * Keyboard input
@@ -19,33 +18,15 @@
 ## Planned in near future:
 * Virtual TTYs
 * Disk IO
-
-## Not-in-so-near future features:
-* Filesystem
-* Networking
-* Executable programs
-* Shell & Utils & Editor
-* Multitasking
-* Device drivers for USB/Audio/NICs
-=======
-* Text mode terminal
-* Basic interrupt support
-* Paging
-
-## Planned in near future:
-* Virtual TTYs
-* Keyboard input
-* Disk IO
-* Filesystem
 * Automated tests
 
 ## Not-in-so-near future features:
+* A proper filesystem, maybe SFS, FAT32, or ext3
 * Networking
-* Other device drivers
 * Executable programs, probably in ELF format
-* Shell & Utils
+* Shell and utilities
 * Multitasking
->>>>>>> 002882b7
+* Device drivers for USB/Audio/NICs
 
 # Running
 The project is using Vagrant to virtualize the building environment. While being a little slower, this means that building the system on any supported platform should Just Work™.
